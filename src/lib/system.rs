--- conflicted
+++ resolved
@@ -176,8 +176,6 @@
 }
 
 pub fn run_component(fname: &PathBuf, component_name: &str) {
-<<<<<<< HEAD
-=======
     let mut fname = fname.clone();
     match Project::load(&fname) {
         Err(e) => {
@@ -194,38 +192,6 @@
                 .find(|x| x.name == component_name)
             {
                 match spawn_component(c.clone(), tx.clone(), &fname) {
-                    Ok(_) => ui::system_message(format!("Started {}", c.name)),
-                    Err(e) => ui::system_error(format!("Failed to start {}: {}", c.name, e)),
-                }
-                loop {
-                    let msg = rx.recv().unwrap();
-                    ui::component_message(&msg.component, msg.body);
-                }
-            } else {
-                ui::system_error(format!("Could not find component: {}", component_name))
-            }
-        }
-    }
-}
-
-pub fn setup_project(fname: &PathBuf) {
->>>>>>> defc0e94
-    let mut fname = fname.clone();
-    match Project::load(&fname) {
-        Err(e) => {
-            ui::system_error("Could not load project".into());
-            println!("{}", e)
-        }
-        Ok(project) => {
-            let (tx, rx) = mpsc::channel();
-            fname.pop();
-
-            if let Some(c) = project
-                .components
-                .into_iter()
-                .find(|x| x.name == component_name)
-            {
-                match spawn_component(c.clone(), tx, &fname) {
                     Ok(_) => ui::system_message(format!("Started {}", c.name)),
                     Err(e) => ui::system_error(format!("Failed to start {}: {}", c.name, e)),
                 }
