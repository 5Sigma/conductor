--- conflicted
+++ resolved
@@ -220,31 +220,14 @@
         let mut cmp_path = root_path.clone();
         cmp_path.push(cmp.get_path());
         match cmp.clone_repo(&cmp_path) {
-          Ok(_) => ui::system_message(format!("{} cloned", cmp.clone().name)),
+          Ok(_) => {
+            ui::system_message(format!("{} cloned", cmp.clone().name));
+            for cmd in &cmp.init {
+              run_command(&cmd, &cmp, &root_path);
+            }
+          }
           Err(e) => ui::system_error(format!("Skipping clone: {}", e)),
         }
-<<<<<<< HEAD
-        for cmd in &cmp.init {
-          run_command(&cmd, &cmp, &root_path);
-=======
-        Ok(project) => {
-            let mut root_path = fname.clone();
-            root_path.pop();
-            for cmp in project.components.into_iter() {
-                let mut cmp_path = root_path.clone();
-                cmp_path.push(cmp.get_path());
-                match cmp.clone_repo(&cmp_path) {
-                    Ok(_) => {
-                        ui::system_message(format!("{} cloned", cmp.clone().name));
-                        for cmd in &cmp.init {
-                            run_command(&cmd, &cmp, &root_path);
-                        }
-                    }
-                    Err(e) => ui::system_error(format!("Skipping clone: {}", e)),
-                }
-            }
->>>>>>> c7549e91
-        }
       }
     }
   };
@@ -252,7 +235,7 @@
 
 pub fn get_components(fname: &PathBuf) -> Vec<Component> {
   match Project::load(&fname) {
-    Err(e) => {
+    Err(_) => {
       ui::system_error("Could not load project".into());
       vec![]
     }
